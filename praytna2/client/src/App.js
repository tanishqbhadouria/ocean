--- conflicted
+++ resolved
@@ -2,15 +2,10 @@
 
 const App = () => {
   return (
-<<<<<<< HEAD
-    <div>App</div>
-  )
-=======
    <>
    
    </>
   );
->>>>>>> 4a650518
 }
 
 export default App